--- conflicted
+++ resolved
@@ -18,10 +18,6 @@
 core*
 *.ipynb_checkpoints*
 *__pycache__*
-<<<<<<< HEAD
-**/logs
-=======
->>>>>>> b15bf545
 
 # Configs
 config.yaml
