{
    // Use IntelliSense to learn about possible attributes.
    // Hover to view descriptions of existing attributes.
    // For more information, visit: https://go.microsoft.com/fwlink/?linkid=830387
    "version": "0.2.0",
    "configurations": [
        {
            "name": "Python Debugger: Current File with Arguments",
            "type": "debugpy",
            "request": "launch",
            "program": "${file}",
            "console": "integratedTerminal",
            "cwd": "${fileDirname}",
            "args": [
<<<<<<< HEAD
                "/home/spn1560/bottle/data/rules/minimal1224_all_uniprot.tsv",
                "/home/spn1560/bottle/data/sprhea/sprhea_v3_10_random.json",
                "/home/spn1560/bottle/artifacts/operator_mapping_test_output_10.tsv"
=======
                "../data/rules/minimal1224_all_uniprot.tsv",
                "../data/sprhea/sprhea_v3_20_random.json",
                "../artifacts/operator_mapping_test_output_20.tsv"
>>>>>>> 89e3e071
            ],
        },
        {
            "name": "Python: Current File",
            "type": "python",
            "request": "launch",
            "program": "${file}",
            "console": "integratedTerminal",
            "justMyCode": true,
            "cwd": "${fileDirname}"
        }
    ]
}<|MERGE_RESOLUTION|>--- conflicted
+++ resolved
@@ -12,15 +12,9 @@
             "console": "integratedTerminal",
             "cwd": "${fileDirname}",
             "args": [
-<<<<<<< HEAD
-                "/home/spn1560/bottle/data/rules/minimal1224_all_uniprot.tsv",
-                "/home/spn1560/bottle/data/sprhea/sprhea_v3_10_random.json",
-                "/home/spn1560/bottle/artifacts/operator_mapping_test_output_10.tsv"
-=======
                 "../data/rules/minimal1224_all_uniprot.tsv",
                 "../data/sprhea/sprhea_v3_20_random.json",
                 "../artifacts/operator_mapping_test_output_20.tsv"
->>>>>>> 89e3e071
             ],
         },
         {
