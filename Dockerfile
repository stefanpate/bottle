# one liner for Binder to pull from DockerHub
<<<<<<< HEAD
FROM eidetiq/bottle:0.1.0

ARG NB_USER=joyvan
ARG NB_UID=1000
=======
FROM stefanpate/test-synbio-central:latest
>>>>>>> c95c0245
<|MERGE_RESOLUTION|>--- conflicted
+++ resolved
@@ -1,9 +1,5 @@
 # one liner for Binder to pull from DockerHub
-<<<<<<< HEAD
-FROM eidetiq/bottle:0.1.0
+FROM synbiorox/bottle:0.1.0
 
 ARG NB_USER=joyvan
-ARG NB_UID=1000
-=======
-FROM stefanpate/test-synbio-central:latest
->>>>>>> c95c0245
+ARG NB_UID=1000