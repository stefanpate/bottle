--- conflicted
+++ resolved
@@ -94,22 +94,12 @@
 parser.add_argument("reactions", help=f"Path to reactions file from {filepaths['data']} w/ json[rxn_id]['smarts'] -> smarts rxn.")
 parser.add_argument("output", help=f"Save mapping results to this filename. Will be saved at {filepaths['operator_mapping']}")
 
+parser = ArgumentParser()
+parser.add_argument("rules", help=f"Filename for operators tsv file w/ columns: Name | Reactants | SMARTS | Products. Located at {filepaths['rules']}")
+parser.add_argument("reactions", help=f"Path to reactions file from {filepaths['data']} w/ json[rxn_id]['smarts'] -> smarts rxn.")
+parser.add_argument("output", help=f"Save mapping results to this filename. Will be saved at {filepaths['operator_mapping']}")
+
 if __name__ == '__main__':
-<<<<<<< HEAD
-=======
-    '''
-    Args
-    -----
-    rules - Path to operators tsv file w/ columns: Name | Reactants | SMARTS | Products
-    reactions - Path to reactions json w/ {unique_id: SMARTS} where SMARTS:str like 'reactant.reactant>>product.product'
-    output - Path to save mapping results
-
-    Returns
-    -------
-    Mapping results in a tsv w/ columns: Reaction ID | Rule | Aligned smarts | Reaction center
-    and every row is one Reaction-Rule map pair
-    '''
->>>>>>> b15bf545
     args = parser.parse_args()
 
     do_template = True # Enforce template matching, i.e. cofactors
@@ -120,13 +110,17 @@
 
     # Read in rules
     rules = pd.read_csv(filepaths['rules'] / args.rules, sep='\t')
+    rules = pd.read_csv(filepaths['rules'] / args.rules, sep='\t')
     rules.set_index("Name", inplace=True)
     rules.drop('Comments', axis=1, inplace=True)
 
     rxns = load_json(filepaths['data'] / args.reactions) # Read in reactions
+    rxns = load_json(filepaths['data'] / args.reactions) # Read in reactions
     n_rxns = len(list(rxns.keys())) # Total no. reactions to map
 
     # Read in cofactor lookup tables
+    paired_ref = pd.read_csv(filepaths["cofactors"] / 'paired_cofactors_reference.tsv', sep='\t')
+    unpaired_ref = pd.read_csv(filepaths["cofactors"] / 'unpaired_cofactors_reference.tsv', sep='\t')
     paired_ref = pd.read_csv(filepaths["cofactors"] / 'paired_cofactors_reference.tsv', sep='\t')
     unpaired_ref = pd.read_csv(filepaths["cofactors"] / 'unpaired_cofactors_reference.tsv', sep='\t')
     smi2paired_cof = expand_paired_cofactors(paired_ref, k=k_tautomers)
@@ -163,6 +157,7 @@
 
     df.to_csv(
         path_or_buf=filepaths["operator_mapping"] / args.output,
+        path_or_buf=filepaths["operator_mapping"] / args.output,
         sep='\t',
         index=False
     )