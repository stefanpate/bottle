import os
CWD = os.path.abspath("")
os.chdir(CWD)

from minedatabase.pickaxe import Pickaxe
from minedatabase.rules import metacyc_intermediate
from minedatabase.filters import (
    SimilarityFilter,
    SimilaritySamplingFilter,
)

# Directories and files
st_dir = "../data/starters_targets/"
<<<<<<< HEAD
input_cpds = "amino_acids"
=======
input_cpds = "ccm_v0"
>>>>>>> b15bf545
target_cpds = "bottle_targets_24"
input_cpds_fn = st_dir + input_cpds + ".csv"
target_cpds_fn = st_dir + target_cpds + ".csv"
rule_list = '../data/rules/JN3604IMT_rules.tsv'
# coreactant_list = "../data/rules/metacyc_coreactants_carbonyl_free.tsv"

rules_name = rule_list.split('/')[-1][:-4]

rules_name = rule_list.split('/')[-1][:-4]

# Pickaxe settings
processes = 50 # 50
generations = 3

tani_filter = False
tani_threshold = [0, 0, 0.3, 0.3, 0.3]
increasing_tani = False

tani_sample = True # True
sample_size = 1000 # 1000
weight = None # 5


save_to = f"/projects/b1039/spn1560/bottle/data/raw_expansions/{input_cpds}_to_{target_cpds}_gen_{generations}_tan_sample_{int(tani_sample)}_n_samples_{sample_size}_rules_{rules_name}.pk"

<<<<<<< HEAD
# _, coreactant_list, rule_name = metacyc_intermediate(
#     fraction_coverage=1
# )
=======
_, coreactant_list, rule_name = metacyc_intermediate(
    fraction_coverage=1
)
>>>>>>> b15bf545

pk = Pickaxe(
        coreactant_list=coreactant_list,
        rule_list=rule_list,
        errors=True,
        quiet=True,
        filter_after_final_gen=True,
    )

pk.load_compound_set(compound_file=input_cpds_fn)

pk.load_targets(target_cpds_fn)


# Apply filters
if tani_filter:
    taniFilter = SimilarityFilter(
        crit_similarity=tani_threshold, increasing_similarity=increasing_tani
    )
    pk.filters.append(taniFilter)

if tani_sample:
    taniSampleFilter = SimilaritySamplingFilter(
        sample_size=sample_size, weight=weight
    )
    pk.filters.append(taniSampleFilter)
    pass

# Transform compounds (the main step)
pk.transform_all(processes, generations)
pk.prune_network_to_targets()

pk.pickle_pickaxe(save_to) # Save results<|MERGE_RESOLUTION|>--- conflicted
+++ resolved
@@ -11,22 +11,18 @@
 
 # Directories and files
 st_dir = "../data/starters_targets/"
-<<<<<<< HEAD
 input_cpds = "amino_acids"
-=======
-input_cpds = "ccm_v0"
->>>>>>> b15bf545
 target_cpds = "bottle_targets_24"
 input_cpds_fn = st_dir + input_cpds + ".csv"
 target_cpds_fn = st_dir + target_cpds + ".csv"
-rule_list = '../data/rules/JN3604IMT_rules.tsv'
-# coreactant_list = "../data/rules/metacyc_coreactants_carbonyl_free.tsv"
-
-rules_name = rule_list.split('/')[-1][:-4]
+rule_list = '../data/rules/JN3604IMT_rules_carbonyl_free.tsv'
+coreactant_list = "../data/rules/metacyc_coreactants_carbonyl_free.tsv"
 
 rules_name = rule_list.split('/')[-1][:-4]
 
 # Pickaxe settings
+processes = 50 # 50
+generations = 3
 processes = 50 # 50
 generations = 3
 
@@ -41,15 +37,9 @@
 
 save_to = f"/projects/b1039/spn1560/bottle/data/raw_expansions/{input_cpds}_to_{target_cpds}_gen_{generations}_tan_sample_{int(tani_sample)}_n_samples_{sample_size}_rules_{rules_name}.pk"
 
-<<<<<<< HEAD
 # _, coreactant_list, rule_name = metacyc_intermediate(
 #     fraction_coverage=1
 # )
-=======
-_, coreactant_list, rule_name = metacyc_intermediate(
-    fraction_coverage=1
-)
->>>>>>> b15bf545
 
 pk = Pickaxe(
         coreactant_list=coreactant_list,
